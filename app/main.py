--- conflicted
+++ resolved
@@ -77,11 +77,7 @@
                                 장르, 리듬 및 템포, 분위기 및 감정을 기반으로 어울릴 악기 구성을 추론해냅니다.(ex, Saturated guitars, heavy bass line, electronic guitar solo, ukulele-infused 등)
                                 일기의 전반적인 내용으로부터 특징잡을 수 있는 특징적 요소를 추출해냅니다.(ex, Crazy drum break and fills, environmentally conscious, gentle grooves 등)
                                 추출한 내용들로 프롬프트를 작성합니다.
-<<<<<<< HEAD
-                                """},
-=======
                                 만약, 우울한 내용이라면 응원하는 느낌의 음원으로 만들어줍니다. 용기를 줄 수 있는 분위기의 음악 혹은 위로해줄 수 있는 느낌의 음악"""},
->>>>>>> eb7a8637
                 {"role": "user", "content": f"다음 일기 내용을 기반으로 음악 생성에 사용할 프롬프트를 작성해줘.\n\n일기: {diary_entry}"}
             ],
             max_tokens=200,
@@ -161,7 +157,7 @@
             Body=file_content,
             ContentType='audio/mpeg',
         )
-        file_url = f"https://{AWS_S3_BUCKET_NAME}.s3.{AWS_S3_REGION}.amazonaws.com/music-ai/1/{filename}"
+        file_url = f"https://{AWS_S3_BUCKET_NAME}.s3.{AWS_S3_REGION}.amazonaws.com/music-ai/{filename}"
         logger.info(f"S3 업로드 완료: {file_url}")
         return file_url
     except (BotoCoreError, NoCredentialsError) as e:
